--- conflicted
+++ resolved
@@ -14,19 +14,14 @@
 # limitations under the License.
 
 import asyncio
+import re
 import logging
-<<<<<<< HEAD
 import time
 import httpx
-=======
-import re
-
->>>>>>> 321cd8d5
 from langchain_openai import ChatOpenAI
 
 logger = logging.getLogger(__name__)
 
-<<<<<<< HEAD
 # Colors for logging
 BOLD = "\033[1m"
 BLUE = "\033[94m"
@@ -35,8 +30,6 @@
 YELLOW = "\033[93m"
 RESET = "\033[0m"
 
-=======
->>>>>>> 321cd8d5
 
 async def async_gen(num_loops: int):
     """
@@ -47,7 +40,6 @@
         await asyncio.sleep(0.0)
 
 
-<<<<<<< HEAD
 def to_local_time_str(timestamp: float):
     return time.strftime('%Y-%m-%d %H:%M:%S %Z', time.localtime(timestamp))
 
@@ -71,8 +63,6 @@
                                 response=response)
 
 
-=======
->>>>>>> 321cd8d5
 def update_system_prompt(system_prompt: str, llm: ChatOpenAI):
     """
     Update the system prompt for the LLM to enable reasoning if the model supports it
@@ -116,12 +106,8 @@
             # Split into query, answer, and citations using a more precise pattern
             # This pattern looks for newlines followed by QUERY:, ANSWER:, or CITATION(S):
             # but only if they're not preceded by a pipe (|) character (markdown table)
-<<<<<<< HEAD
             src_parts = re.split(
                 r'(?<!\|)\n(?=QUERY:|ANSWER:|CITATION(?:S)?:)', entry.strip())
-=======
-            src_parts = re.split(r'(?<!\|)\n(?=QUERY:|ANSWER:|CITATION(?:S)?:)', entry.strip())
->>>>>>> 321cd8d5
 
             if len(src_parts) >= 4:
                 source_num = src_count
