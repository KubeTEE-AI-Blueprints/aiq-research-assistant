# SPDX-FileCopyrightText: Copyright (c) 2025, NVIDIA CORPORATION & AFFILIATES. All rights reserved.
# SPDX-License-Identifier: Apache-2.0
#
# Licensed under the Apache License, Version 2.0 (the "License");
# you may not use this file except in compliance with the License.
# You may obtain a copy of the License at
#
# http://www.apache.org/licenses/LICENSE-2.0
#
# Unless required by applicable law or agreed to in writing, software
# distributed under the License is distributed on an "AS IS" BASIS,
# WITHOUT WARRANTIES OR CONDITIONS OF ANY KIND, either express or implied.
# See the License for the specific language governing permissions and
# limitations under the License.

import logging
import os
from typing import AsyncGenerator

from aiq.builder.builder import Builder
from aiq.builder.framework_enum import LLMFrameworkEnum
from aiq.builder.function_info import FunctionInfo
from aiq.cli.register_workflow import register_function
from aiq.data_models.component_ref import FunctionRef
from aiq.data_models.component_ref import LLMRef
from aiq.data_models.function import FunctionBaseConfig

from aiq_aira.artifact_utils import artifact_chat_handler
from aiq_aira.artifact_utils import check_relevant
from aiq_aira.search_utils import deduplicate_and_format_sources
from aiq_aira.search_utils import process_single_query
from aiq_aira.schema import ArtifactQAInput
from aiq_aira.schema import ArtifactQAOutput
from aiq_aira.schema import GeneratedQuery

logger = logging.getLogger(__name__)


class ArtifactQAConfig(FunctionBaseConfig, name="artifact_qa"):
    """
    Configuration for an artifact Q&A function/endpoint.
    """
    llm_name: LLMRef = "instruct_llm"
    rag_url: str = ""
<<<<<<< HEAD
    eci_search_tool_name: str = ""
=======
    eci_search_tool_name: FunctionRef
>>>>>>> d7b8b51e


@register_function(config_type=ArtifactQAConfig)
async def artifact_qa_fn(config: ArtifactQAConfig, aiq_builder: Builder):
    """
    Registers a single-node graph to handle Q&A about a previously generated artifact.
    Exposed as 'artifact_qa' in config.yml
    The endpoint handles both report edits and general Q&A.
    Report edits are indicated by the 'rewrite_mode' parameter, set by the UI.
    For each case, the single query search endpoint is called with the user query and added as additional context.
    The search result, current report, and user query are then processed.
    The search is done to enable questions or edit requests that go beyond the
    scope of the original report contents.
    """

    # Acquire the LLM from the builder
    llm = await aiq_builder.get_llm(llm_name=config.llm_name, wrapper_type=LLMFrameworkEnum.LANGCHAIN)
<<<<<<< HEAD
    
    # Make ECI search tool optional - only get it if a name is provided
    eci_search_tool = None
    if config.eci_search_tool_name:
        try:
            eci_search_tool = aiq_builder.get_function(name=config.eci_search_tool_name)
        except ValueError:
            logger.warning(f"ECI search tool '{config.eci_search_tool_name}' not found. Proceeding without ECI search.")
            eci_search_tool = None
=======
    eci_search_tool = aiq_builder.get_function(name=config.eci_search_tool_name)
>>>>>>> d7b8b51e

    async def _artifact_qa(query_message: ArtifactQAInput) -> ArtifactQAOutput:
        """
        Run the Q&A logic for a single user question about an artifact.
        """

        apply_guardrail = os.getenv("AIRA_APPLY_GUARDRAIL", "false")

        if apply_guardrail.lower() == "true":

            relevancy_check = await check_relevant(llm=llm,
                                                   artifact=query_message.artifact,
                                                   question=query_message.question,
                                                   chat_history=query_message.chat_history)

            if relevancy_check == 'no':
                return ArtifactQAOutput(
                    updated_artifact=query_message.artifact,
                    assistant_reply="Sorry, I am not able to help answer that question. Please try again.")

        # Only enabled when not rewrite mode or rewrite mode is "entire"
        graph_config = {"configurable": {"rag_url": config.rag_url, }}

        def writer(message):
            """
            The RAG search expects a stream writer function.
            This is a temporary placeholder to satisfy the type checker.
            """
            logger.debug(f"Writing message: {message}")

        rag_answer, rag_citation = await process_single_query(
            query=query_message.question,
            config=graph_config,
            writer=writer,
            collection=query_message.rag_collection,
            llm=llm,
            eci_search_tool=eci_search_tool,
            search_web=query_message.use_internet
        )

        gen_query = GeneratedQuery(query=query_message.question, report_section=query_message.artifact, rationale="Q/A")

        query_message.question += "\n\n --- ADDITIONAL CONTEXT --- \n" + deduplicate_and_format_sources(
            [rag_citation], [rag_answer], [gen_query])

        logger.info(f"Artifact QA Query message: {query_message}")

        return await artifact_chat_handler(llm, query_message)

    async def _artifact_qa_streaming(query_message: ArtifactQAInput) -> AsyncGenerator[ArtifactQAOutput, None]:
        """
        Run the Q&A logic for a single user question about an artifact, streaming the response.
        """

        apply_guardrail = os.getenv("AIRA_APPLY_GUARDRAIL", "false")

        if apply_guardrail.lower() == "true":

            relevancy_check = await check_relevant(llm=llm,
                                                   artifact=query_message.artifact,
                                                   question=query_message.question,
                                                   chat_history=query_message.chat_history)

            if relevancy_check == 'no':
                yield ArtifactQAOutput(
                    updated_artifact=query_message.artifact,
                    assistant_reply="Sorry, I am not able to help answer that question. Please try again.")
                return

        # Only enabled when not rewrite mode or rewrite mode is "entire"
        graph_config = {"configurable": {"rag_url": config.rag_url, }}

        def writer(message):
            """
            The RAG search expects a stream writer function.
            This is a temporary placeholder to satisfy the type checker.
            """
            logger.debug(f"Writing message: {message}")

        rag_answer, rag_citation = await process_single_query(
            query=query_message.question,
            config=graph_config,
            writer=writer,
            collection=query_message.rag_collection,
            llm=llm,
            eci_search_tool=eci_search_tool,
            search_web=query_message.use_internet
        )

        gen_query = GeneratedQuery(query=query_message.question, report_section=query_message.artifact, rationale="Q/A")

        query_message.question += "\n\n --- ADDITIONAL CONTEXT --- \n" + deduplicate_and_format_sources(
            [rag_citation], [rag_answer], [gen_query])

        logger.info(f"Artifact QA Query message: {query_message}")

        yield await artifact_chat_handler(llm, query_message)

    yield FunctionInfo.create(
        single_fn=_artifact_qa,
        stream_fn=_artifact_qa_streaming,
        description="Chat-based Q&A about a previously generated artifact, optionally doing additional RAG lookups.")<|MERGE_RESOLUTION|>--- conflicted
+++ resolved
@@ -42,11 +42,7 @@
     """
     llm_name: LLMRef = "instruct_llm"
     rag_url: str = ""
-<<<<<<< HEAD
-    eci_search_tool_name: str = ""
-=======
     eci_search_tool_name: FunctionRef
->>>>>>> d7b8b51e
 
 
 @register_function(config_type=ArtifactQAConfig)
@@ -64,19 +60,7 @@
 
     # Acquire the LLM from the builder
     llm = await aiq_builder.get_llm(llm_name=config.llm_name, wrapper_type=LLMFrameworkEnum.LANGCHAIN)
-<<<<<<< HEAD
-    
-    # Make ECI search tool optional - only get it if a name is provided
-    eci_search_tool = None
-    if config.eci_search_tool_name:
-        try:
-            eci_search_tool = aiq_builder.get_function(name=config.eci_search_tool_name)
-        except ValueError:
-            logger.warning(f"ECI search tool '{config.eci_search_tool_name}' not found. Proceeding without ECI search.")
-            eci_search_tool = None
-=======
     eci_search_tool = aiq_builder.get_function(name=config.eci_search_tool_name)
->>>>>>> d7b8b51e
 
     async def _artifact_qa(query_message: ArtifactQAInput) -> ArtifactQAOutput:
         """
