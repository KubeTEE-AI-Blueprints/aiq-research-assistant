<<<<<<< HEAD
=======
# SPDX-FileCopyrightText: Copyright (c) 2025, NVIDIA CORPORATION & AFFILIATES. All rights reserved.
# SPDX-License-Identifier: Apache-2.0
#
# Licensed under the Apache License, Version 2.0 (the "License");
# you may not use this file except in compliance with the License.
# You may obtain a copy of the License at
#
# http://www.apache.org/licenses/LICENSE-2.0
#
# Unless required by applicable law or agreed to in writing, software
# distributed under the License is distributed on an "AS IS" BASIS,
# WITHOUT WARRANTIES OR CONDITIONS OF ANY KIND, either express or implied.
# See the License for the specific language governing permissions and
# limitations under the License.

import json
>>>>>>> ae028957
import logging

from aiq.builder.builder import Builder
from aiq.builder.function_info import FunctionInfo
from aiq.cli.register_workflow import register_function
from aiq.data_models.function import FunctionBaseConfig

logger = logging.getLogger(__name__)


class ECISearchConfig(FunctionBaseConfig, name="eci_search"):
    """
    Configuration for the eci_search function/endpoint
    """
    use_prod: bool = False
    allow_login: bool = False
    default_query_size: int = 10
    default_data_sources: list[str] | None = None


@register_function(config_type=ECISearchConfig)
async def eci_search_fn(config: ECISearchConfig, aiq_builder: Builder):
    import httpx

    from aiq_aira.functions.eci.content_search_response import ContentSearchResponse
    from aiq_aira.functions.eci.eci_search import ECISearchRequest
    from aiq_aira.functions.eci.eci_search import eci_search_single

    async with httpx.AsyncClient() as client:

        async def _eci_search_inner(query: str,
                                    query_size: int | None = None,
                                    data_sources: list[str] | None = None) -> ContentSearchResponse:

            request = ECISearchRequest(
                query=query,
                query_size=query_size if query_size is not None else config.default_query_size,
                data_sources=data_sources if data_sources is not None else config.default_data_sources)

            return await eci_search_single(client=client, prod=config.use_prod, request=request)

        yield FunctionInfo.create(
            single_fn=_eci_search_inner,
            description="Search the Enterprise Content Intelligence (ECI) repositories for a given query.")<|MERGE_RESOLUTION|>--- conflicted
+++ resolved
@@ -1,5 +1,3 @@
-<<<<<<< HEAD
-=======
 # SPDX-FileCopyrightText: Copyright (c) 2025, NVIDIA CORPORATION & AFFILIATES. All rights reserved.
 # SPDX-License-Identifier: Apache-2.0
 #
@@ -16,7 +14,6 @@
 # limitations under the License.
 
 import json
->>>>>>> ae028957
 import logging
 
 from aiq.builder.builder import Builder
